from pathlib import Path, PurePath
from typing import Any, Dict, List, Optional, Union

import numpy as np
import torch
from PIL import Image  # TODO use image utils

import inc.python_image_utilities.image_util as iutil
import preprocessing as pre

PathLike = Union[str, Path, PurePath]


class ImageFolderDataset(torch.utils.data.Dataset):
    def __init__(
        self,
        image_folder: PathLike,
        preprocessor: pre.ImagePreprocessor,
        extensions: List[str],
        label_folder: Optional[PathLike] = None,
    ):
        assert 1 <= len(extensions)
        image_files = self._build_files(image_folder, extensions)
        assert 1 <= len(image_files)
        if label_folder is not None:
            label_files = self._build_files(label_folder, extensions)
            assert 1 <= len(label_files)
            assert len(label_files) == len(image_files)
            assert self._check_labels(image_files, label_files)
        else:
            label_files = None
        self._pre = preprocessor
        self._image_files = image_files
        self._label_files = label_files

    def __len__(self):
        return len(self._image_files)

    def __getitem__(self, index):
        data = self._load_data(index)
        out = self._pre.apply(**data)
        for k, v in out.items():
            assert k is not None
            assert v is not None
        return out

    def _load_data(self, index):
        image_file_path = self._image_files[index]
        image = self._load_image(image_file_path)
        data = {"image": image, "file_path": str(image_file_path)}
        if self._label_files is not None:
            label_file_path = self._label_files[index]
            label = self._load_label(label_file_path)
            assert label.ndim == 2
            assert label.shape[:2] == image.shape[:2]
            data["label"] = label
        return data

    def _load_image(self, file_path):
        image = Image.open(str(file_path))
        return np.asarray(image).astype(np.uint8)

    def _load_label(self, file_path: PathLike):
        image = Image.open(str(file_path))
        label = np.asarray(image).astype(np.int32)
        label[label == 255] = -1
        return label

    @staticmethod
    def _build_files(folder: PathLike, extensions: List[str]):
        files = []
        for extension in extensions:
            glob = "**/*{:s}".format(extension)
            files.extend(list(Path(folder).glob(glob)))
        files = sorted(files, key=ImageFolderDataset._get_file_key)
        return files

    @staticmethod
    def _check_labels(train_files: List[PathLike], label_files: List[PathLike]):
        matches = True
        for train, label in zip(train_files, label_files):
            if PurePath(train).stem != PurePath(label).stem:
                matches = False
                break
        return matches

    @staticmethod
    def _get_file_key(file_path: PathLike):
        path = PurePath(file_path)
        parents = list(reversed(path.parents))
        return tuple([path.stem, *parents])


class TrainDataLoader(torch.utils.data.DataLoader):
    def __init__(self, dataset: ImageFolderDataset, batch_size: int, shuffle: bool):
        super(TrainDataLoader, self).__init__(
            dataset=dataset,
            batch_size=batch_size,
            shuffle=shuffle,
            num_workers=0,
            drop_last=False,
        )


class TestDataLoader(torch.utils.data.DataLoader):
    def __init__(self, dataset: ImageFolderDataset, batch_size: int):
        super(TestDataLoader, self).__init__(
            dataset=dataset,
            batch_size=batch_size,
            shuffle=False,
            num_workers=0,
            drop_last=False,
        )


class EvalDataset(ImageFolderDataset):
    def __init__(
        self,
        eval_folder: PathLike,
        input_size: int,
        preprocessor: pre.EvalImagePreprocessor,
        extensions: List[str] = [".png"],
        batch_size: int = 128,
    ):
        super(EvalDataset, self).__init__(
            image_folder=eval_folder, preprocessor=preprocessor, extensions=extensions
        )
        self._input_size = input_size
        self._batch_size = batch_size

    def __len__(self):
        return len(self._image_files)

    def __getitem__(self, index):
        """
        Returns a dict with the following:
            1. "image": The original image content
            2. "batches": A list of batches as dicts expected by the arch
            3. "patch_count": Number of total patches in the overall image, used
               by reassemble
            4. "padding": Used by reassemble
            5. "file_path": Path to the original file
        """
        out = self._load_data(index)
        if out["image"].ndim == 2:
            out["image"] = out["image"][..., np.newaxis]
        image_shape = out["image"].shape
        patches = iutil.patchify_image(
            out["image"], patch_shape=(self._input_size, self._input_size)
        )
        patches = patches.squeeze()
<<<<<<< HEAD
        batch = []
        for p in patches:
            t = self._pre.apply(image=p)
            batch.append(t["image"])
        batch = torch.stack(batch, dim=0)
        out["image"] = batch
        out["image_shape"] = image_shape
=======
        patches = [self._pre.apply(image=p)["image"] for p in patches]
        batches = [
            patches[i : i + self._batch_size]
            for i in range(0, len(patches), self._batch_size)
        ]
        batches = [torch.stack(batch, dim=0) for batch in batches]
        batches = [{"image": batch} for batch in batches]
        out.update(
            {"batches": batches, "patch_count": patch_count, "padding": out_padding,}
        )
>>>>>>> e1d29a63

        for k, v in out.items():
            assert k is not None
            assert v is not None
        return out

    def _batches(self, patches):
        for index in range(0, len(patches), self._batch_size):
            yield patches[index : index + self._batch_size]

    @staticmethod
    def reassemble(image: np.ndarray, image_shape):
        return iutil.unpatchify_image(
            patches=image, image_shape=image_shape, offset=(0, 0)
        )


class EvalDataLoader(torch.utils.data.DataLoader):
    def __init__(self, dataset: EvalDataset):
        super(EvalDataLoader, self).__init__(
            dataset=dataset,
            batch_size=1,
            shuffle=False,
            num_workers=0,
            drop_last=False,
            collate_fn=self._collate,
        )

    def reassemble(self, image: np.ndarray, image_shape):
        return self.dataset.reassemble(image, image_shape)

    @staticmethod
    def _collate(data: List[Dict[str, Any]]) -> Dict[str, Any]:
        assert len(data) == 1
        return data[0]<|MERGE_RESOLUTION|>--- conflicted
+++ resolved
@@ -149,15 +149,6 @@
             out["image"], patch_shape=(self._input_size, self._input_size)
         )
         patches = patches.squeeze()
-<<<<<<< HEAD
-        batch = []
-        for p in patches:
-            t = self._pre.apply(image=p)
-            batch.append(t["image"])
-        batch = torch.stack(batch, dim=0)
-        out["image"] = batch
-        out["image_shape"] = image_shape
-=======
         patches = [self._pre.apply(image=p)["image"] for p in patches]
         batches = [
             patches[i : i + self._batch_size]
@@ -165,10 +156,7 @@
         ]
         batches = [torch.stack(batch, dim=0) for batch in batches]
         batches = [{"image": batch} for batch in batches]
-        out.update(
-            {"batches": batches, "patch_count": patch_count, "padding": out_padding,}
-        )
->>>>>>> e1d29a63
+        out.update({"batches": batches, "image_shape": image_shape})
 
         for k, v in out.items():
             assert k is not None
